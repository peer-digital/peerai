import React, { useState, useEffect, useRef } from 'react';
import { styled, useTheme } from '@mui/material/styles';
import {
  Box,
  Drawer,
  AppBar,
  Toolbar,
  List,
  Typography,
  Divider,
  IconButton,
  ListItem,
  ListItemButton,
  ListItemIcon,
  ListItemText,
  Menu,
  MenuItem,
  Avatar,
  // Badge removed,
  Tooltip,
  useMediaQuery,
  Button,
  Link,
} from '@mui/material';
import {
  Menu as MenuIcon,
  ChevronLeft as ChevronLeftIcon,
  Dashboard as DashboardIcon,
  People as PeopleIcon,
  VpnKey as ApiKeyIcon,
  // SettingsIcon removed,
  // AssessmentIcon removed,
  Code as CodeIcon,
  // AccountCircleIcon removed,
  MenuBook as MenuBookIcon,
  // NotificationsIcon removed
  ExpandLess as ExpandLessIcon,
  ExpandMore as ExpandMoreIcon,
  Help as HelpIcon,
  Logout as LogoutIcon,
  Rocket as RocketIcon,
  Support as SupportIcon,
  GitHub as GitHubIcon,
  Science as ScienceIcon,
  Share as ShareIcon,
  PersonAdd as PersonAddIcon,
<<<<<<< HEAD
  Article as ArticleIcon,
=======
  Apps as AppsIcon,
  AppShortcut as AppShortcutIcon,
  DesignServices as DesignServicesIcon,
  Storage as StorageIcon,
  Api as ApiIcon,
  Terminal as TerminalIcon,
  Article as ArticleIcon,
  Group as GroupIcon,
  Settings as SettingsIcon,
  SmartToy as SmartToyIcon,
  GridView as GridViewIcon,
  AdminPanelSettings as AdminPanelSettingsIcon,
  Security as SecurityIcon,
  LockPerson as LockPersonIcon,
>>>>>>> 1a8fd6fd
} from '@mui/icons-material';
import { useNavigate, useLocation, Link as RouterLink } from 'react-router-dom';
import { useAuth } from '../contexts/AuthContext';
import { Permission, Role } from '../types/rbac';
import { hasAnyPermission } from '../utils/rbac';
import ThemeToggle from '../components/ui/ThemeToggle';
import { AnnouncementBanner } from '../components/ui';
import ReferralModal from '../components/ReferralModal';

// Responsive drawer width
const drawerWidth = 220; // Reduced for more compact layout
const mobileDrawerWidth = '100%';

interface MenuItem {
  text: string;
  icon: React.ReactNode;
  path: string;
  requiredPermissions?: Permission[];
  guestAccessible?: boolean;
  adminOnly?: boolean;
  superAdminOnly?: boolean;
}

interface MenuGroup {
  title?: string;
  items: MenuItem[];
}

const Main = styled('main', { shouldForwardProp: (prop) => prop !== 'open' })<{
  open?: boolean;
}>(({ theme, open }) => ({
  flexGrow: 1,
  padding: 0, // Remove padding from outer container
  transition: theme.transitions.create(['margin', 'width'], {
    easing: theme.transitions.easing.sharp,
    duration: theme.transitions.duration.leavingScreen,
  }),
  marginLeft: 0,
  overflowX: 'hidden', // Prevent horizontal scrolling
  width: '100%', // Take full width when drawer is closed
  minWidth: '100%', // Ensure minimum width is also 100%
  maxWidth: '100vw', // Limit width to viewport
  boxSizing: 'border-box', // Include padding in width calculation
  display: 'flex', // Use flexbox for centering
  flexDirection: 'column', // Stack children vertically
  ...(open && {
    transition: theme.transitions.create(['margin', 'width'], {
      easing: theme.transitions.easing.easeOut,
      duration: theme.transitions.duration.enteringScreen,
    }),
    marginLeft: `${drawerWidth}px`,
    width: `calc(100% - ${drawerWidth}px)`, // Adjust width when drawer is open
    minWidth: `calc(100% - ${drawerWidth}px)`, // Adjust min-width when drawer is open
  }),
  [theme.breakpoints.down('sm')]: {
    marginLeft: 0,
    width: '100%', // Always full width on mobile
    minWidth: '100%', // Always full min-width on mobile
  },
}));

const AppBarStyled = styled(AppBar, {
  shouldForwardProp: (prop) => prop !== 'open',
})<{
  open?: boolean;
}>(({ theme, open }) => ({
  transition: theme.transitions.create(['margin', 'width'], {
    easing: theme.transitions.easing.sharp,
    duration: theme.transitions.duration.leavingScreen,
  }),
  ...(open && {
    width: `calc(100% - ${drawerWidth}px)`,
    marginLeft: `${drawerWidth}px`,
    transition: theme.transitions.create(['margin', 'width'], {
      easing: theme.transitions.easing.easeOut,
      duration: theme.transitions.duration.enteringScreen,
    }),
  }),
  boxShadow: '0 1px 3px 0 rgba(0,0,0,0.1), 0 1px 2px -1px rgba(0,0,0,0.06)',
  backgroundColor: theme.palette.background.paper,
  color: theme.palette.text.primary,
  [theme.breakpoints.down('sm')]: {
    width: '100%',
  },
}));

const DrawerHeader = styled('div')(({ theme }) => ({
  display: 'flex',
  alignItems: 'center',
  padding: theme.spacing(0, 1),
  minHeight: '56px',
  justifyContent: 'space-between',
}));

const LogoContainer = styled(Box)(({ theme }) => ({
  display: 'flex',
  alignItems: 'center',
  padding: theme.spacing(0, 2),
}));

const Logo = styled('img')({
  height: 24,
  marginRight: 6,
});

const MenuSection = styled(Box)(({ theme }) => ({
  marginTop: theme.spacing(2),
  marginBottom: theme.spacing(1),
}));

const MenuSectionTitle = styled(Typography)(({ theme }) => ({
  fontSize: '0.75rem',
  fontWeight: 600,
  textTransform: 'uppercase',
  color: theme.palette.text.secondary,
  padding: theme.spacing(0, 2),
  marginBottom: theme.spacing(1),
}));

interface DashboardLayoutProps {
  children: React.ReactNode;
  isGuestMode?: boolean;
  onOpenReferralModal?: () => void;
  announcementProps?: {
    message: string;
    ctaText?: string;
    ctaLink?: string;
    bannerColor?: string;
    textColor?: string;
    bannerId?: string;
    enabled?: boolean;
  };
}

const DashboardLayout: React.FC<DashboardLayoutProps> = ({
  children,
  isGuestMode = false,
  onOpenReferralModal,
  announcementProps
}) => {
  const theme = useTheme();
  const navigate = useNavigate();
  const location = useLocation();
  const { user, logout } = useAuth();
  const isMobile = useMediaQuery(theme.breakpoints.down('md'));
  const [isReferralModalOpen, setIsReferralModalOpen] = useState(false);

  // Determine which logo to use based on theme mode
  // @important: Keep using SVG logos for the dashboard UI
  const logoSrc = theme.palette.mode === 'dark' ? '/assets/logo_neg.svg' : '/assets/logo.svg';

  const [open, setOpen] = useState(!isMobile);
  const [userMenuAnchor, setUserMenuAnchor] = useState<null | HTMLElement>(null);
  // Notification bell removed
  const [helpMenuOpen, setHelpMenuOpen] = useState(false);

  // Check if user has any of the required permissions
  const hasRequiredPermissions = (requiredPermissions: Permission[]): boolean => {
    if (isGuestMode) return false;
    if (!user) return false;
    return hasAnyPermission(user, requiredPermissions);
  };

  // Check if user has admin or super admin role
  const isAdmin = user?.role === Role.ADMIN || user?.role === Role.SUPER_ADMIN;
  const isSuperAdmin = user?.role === Role.SUPER_ADMIN;

  // Close drawer on mobile by default
  useEffect(() => {
    if (isMobile) {
      setOpen(false);
    } else {
      setOpen(true);
    }
  }, [isMobile]);

  // Track previous pathname to detect actual navigation changes
  const prevPathnameRef = useRef(location.pathname);

  // Close drawer when location changes (route navigation) on mobile
  useEffect(() => {
    // Only close if the pathname actually changed and drawer is open on mobile
    if (isMobile && open && prevPathnameRef.current !== location.pathname) {
      // Use a small delay to ensure the drawer closes after navigation
      const timer = setTimeout(() => {
        setOpen(false);
      }, 50);

      // Update the ref with current pathname
      prevPathnameRef.current = location.pathname;

      return () => clearTimeout(timer);
    } else {
      // Just update the ref without closing the drawer
      prevPathnameRef.current = location.pathname;
    }
  }, [location.pathname, isMobile, open]);

  const handleDrawerOpen = () => {
    setOpen(true);
  };

  // Helper function to clean up modal elements
  const cleanupModalElements = () => {
    setTimeout(() => {
      // Clean up any lingering backdrop
      const backdrops = document.querySelectorAll('.MuiBackdrop-root');
      backdrops.forEach(backdrop => {
        if (backdrop.getAttribute('aria-hidden') === 'true') {
          (backdrop as HTMLElement).style.display = 'none';
        }
      });

      // Clean up any lingering drawer modal
      const drawerModal = document.querySelector('.css-1so0oxj-MuiModal-root-MuiDrawer-root');
      if (drawerModal && drawerModal.getAttribute('aria-hidden') === 'true') {
        (drawerModal as HTMLElement).style.display = 'none';
      }

      // Clean up any lingering menu modal
      const menuModal = document.querySelector('.css-10nakn3-MuiModal-root-MuiPopover-root-MuiMenu-root');
      if (menuModal && menuModal.getAttribute('aria-hidden') === 'true') {
        (menuModal as HTMLElement).style.display = 'none';
      }

      // Fix for the problematic MuiDrawer-docked class
      const dockedDrawer = document.querySelector('.MuiDrawer-docked.css-qt446r-MuiDrawer-docked');
      if (dockedDrawer && !open) {
        (dockedDrawer as HTMLElement).style.position = 'absolute';
        (dockedDrawer as HTMLElement).style.width = '0';
        (dockedDrawer as HTMLElement).style.overflow = 'hidden';
      }
    }, 300); // Wait for transition to complete
  };

  const handleDrawerClose = () => {
    // Close the drawer
    setOpen(false);

    // Force cleanup of any lingering backdrop or overlay
    cleanupModalElements();
  };

  const handleUserMenuOpen = (event: React.MouseEvent<HTMLElement>) => {
    setUserMenuAnchor(event.currentTarget);
  };

  const handleUserMenuClose = () => {
    setUserMenuAnchor(null);
    cleanupModalElements();
  };

  // Notification handlers removed

  const handleLogout = () => {
    handleUserMenuClose();
    logout();
    navigate('/login');
  };

  const toggleHelpMenu = () => {
    setHelpMenuOpen(!helpMenuOpen);
  };

  // @important: Menu items with required permissions grouped by category
  const menuGroups: MenuGroup[] = [
    {
      title: 'Main',
      items: [
        { text: 'Dashboard', icon: <DashboardIcon />, path: '/dashboard' }
      ]
    },
    {
      title: 'Apps',
      items: [
        { text: 'My Apps', icon: <GridViewIcon />, path: '/my-apps', requiredPermissions: [Permission.USE_APP_STORE] },
        { text: 'App Library', icon: <DesignServicesIcon />, path: '/app-library', requiredPermissions: [Permission.DEPLOY_APPS], adminOnly: true },
        ...(user?.role === Role.SUPER_ADMIN ? [
          {
            text: 'App Templates',
            icon: <AppShortcutIcon />,
            path: '/app-templates-management',
            requiredPermissions: [Permission.MANAGE_APP_STORE],
            superAdminOnly: true
          }
        ] : [])
      ]
    },
    {
      title: 'Development',
      items: [
        { text: 'API Keys', icon: <ApiKeyIcon />, path: '/api-keys' },
        { text: 'API Playground', icon: <TerminalIcon />, path: '/playground' },
        { text: 'Documentation', icon: <ArticleIcon />, path: '/docs' }
      ]
    },
    {
      title: 'Administration',
      items: [
        ...(user?.role === Role.SUPER_ADMIN ? [
          {
            text: 'Users',
            icon: <PeopleIcon />,
            path: '/users',
            superAdminOnly: true
          },
          {
            text: 'Teams',
            icon: <GroupIcon />,
            path: '/teams',
            superAdminOnly: true
          },
          {
            text: 'Models',
            icon: <SmartToyIcon />,
            path: '/models',
            superAdminOnly: true
          }
        ] : [])
      ]
    }
  ];

  // Flatten menu items for use in page title lookup
  const menuItems: MenuItem[] = menuGroups.flatMap(group => group.items);

  return (
    <Box sx={{ display: 'flex', height: '100vh' }}>
      <AppBarStyled position="fixed" open={open}>
        <Toolbar>
          <IconButton
            color="inherit"
            aria-label="open drawer"
            onClick={handleDrawerOpen}
            edge="start"
            sx={{
              marginRight: 2,
              ...(open && { display: 'none' }),
            }}
          >
            <MenuIcon />
          </IconButton>

          {/* Add logo to AppBar when drawer is closed */}
          {!open && (
            <Box sx={{ display: 'flex', alignItems: 'center', mr: 1 }}>
              <img src={logoSrc} alt="PeerAI Logo" style={{ height: 24, marginRight: 6 }} />
            </Box>
          )}

          {/* Page title based on current route - more compact */}
          <Typography
            variant="subtitle1"
            noWrap
            component="div"
            sx={{
              flexGrow: 1,
              fontWeight: 500,
              fontSize: '1rem',
              letterSpacing: '0.01em'
            }}
          >
            {menuItems.find(item => item.path === location.pathname)?.text || 'Dashboard'}
          </Typography>

          {/* Theme toggle for all users */}
          <ThemeToggle />

          {/* Only show these controls for authenticated users */}
          {!isGuestMode && (
            <>
              {/* Refer a Friend button - show text only on larger screens */}
              <Tooltip title="Refer a Friend">
                <Button
                  variant="outlined"
                  color="inherit"
                  startIcon={<PersonAddIcon />}
                  onClick={() => {
                    setIsReferralModalOpen(true);
                    onOpenReferralModal?.();
                  }}
                  sx={{
                    mr: 1,
                    '& .MuiButton-startIcon': {
                      mr: { xs: 0, sm: 1 }
                    },
                  }}
                >
                  <Box sx={{ display: { xs: 'none', sm: 'block' } }}>
                    Refer a Friend
                  </Box>
                </Button>
              </Tooltip>

              {/* Notification bell removed */}

              <Tooltip title="Account">
                <IconButton
                  onClick={handleUserMenuOpen}
                  color="inherit"
                  sx={{ ml: 1 }}
                >
                  <Avatar
                    sx={{
                      width: 28,
                      height: 28,
                      bgcolor: 'primary.main',
                      color: 'primary.contrastText',
                      fontSize: '0.875rem',
                    }}
                  >
                    {user?.name?.charAt(0) || user?.email?.charAt(0) || 'U'}
                  </Avatar>
                </IconButton>
              </Tooltip>

              <Menu
                anchorEl={userMenuAnchor}
                open={Boolean(userMenuAnchor)}
                onClose={handleUserMenuClose}
                onClick={handleUserMenuClose}
                transformOrigin={{ horizontal: 'right', vertical: 'top' }}
                anchorOrigin={{ horizontal: 'right', vertical: 'bottom' }}
                // Use closeAfterTransition and BackdropProps instead of slotProps
                closeAfterTransition
                BackdropProps={{
                  onClick: handleUserMenuClose,
                  onContextMenu: (e: React.MouseEvent<HTMLDivElement>) => {
                    e.preventDefault();
                    handleUserMenuClose();
                  },
                }}
                MenuListProps={{
                  'aria-labelledby': 'user-menu-button',
                  dense: true,
                }}
                disableScrollLock
                disablePortal={false}
                keepMounted={false}
              >
                {/* Profile menu item removed */}
                <MenuItem component={RouterLink} to="/policy" onClick={handleUserMenuClose}>
                  <ListItemIcon>
                    <ArticleIcon fontSize="small" />
                  </ListItemIcon>
                  Terms & Privacy
                </MenuItem>
                <Divider sx={{ my: 1 }} />
                <MenuItem onClick={handleLogout}>
                  <ListItemIcon>
                    <LogoutIcon fontSize="small" />
                  </ListItemIcon>
                  Logout
                </MenuItem>
              </Menu>

              {/* Notification menu removed */}
            </>
          )}

          {/* Show login button for guest users */}
          {isGuestMode && (
            <Button
              variant="contained"
              color="primary"
              onClick={() => navigate('/login')}
            >
              Sign In
            </Button>
          )}
        </Toolbar>
      </AppBarStyled>

      <Drawer
        sx={{
          width: { xs: '100%', sm: drawerWidth },
          flexShrink: 0,
          '& .MuiDrawer-paper': {
            width: { xs: '85%', sm: drawerWidth },
            boxSizing: 'border-box',
            backgroundColor: theme.palette.mode === 'dark' ? '#1a1a1a' : '#f5f5f5',
          },
          // Fix for the persistent overlay issue
          '& .MuiModal-root': {
            position: open ? 'fixed' : 'absolute',
            zIndex: open ? 1200 : -1, // Use fixed value 1200 instead of theme.zIndex.drawer
          },
          '& .MuiBackdrop-root': {
            display: open ? 'block' : 'none',
          },
          // Fix for the MuiDrawer-docked issue
          '& .MuiDrawer-docked': {
            position: open ? 'relative' : 'absolute',
            // When closed, make sure it doesn't affect layout
            '& .MuiPaper-root': {
              position: open ? 'relative' : 'absolute',
            },
          },
          // Hide the drawer completely when closed
          ...(isMobile === false && open === false && {
            display: 'none',
          }),
        }}
        variant={isMobile ? 'temporary' : 'persistent'}
        anchor="left"
        open={open}
        onClose={handleDrawerClose}
        ModalProps={{
          keepMounted: false, // Don't keep the drawer mounted when closed
          disableScrollLock: true, // Prevent scroll issues
          disablePortal: false, // Use portal for proper stacking
          closeAfterTransition: true, // Ensure proper cleanup after transition
        }}
      >
        <DrawerHeader>
          <IconButton onClick={handleDrawerClose}>
            <ChevronLeftIcon />
          </IconButton>
          <Box sx={{ display: 'flex', alignItems: 'center', flex: 1 }}>
            <img src={logoSrc} alt="PeerAI Logo" style={{ height: 24, marginRight: 6 }} />
          </Box>
        </DrawerHeader>
        <Divider />
        <Box sx={{ overflowY: 'auto', maxHeight: 'calc(100vh - 64px)' }}>
          {menuGroups.map((group, groupIndex) => {
            // Filter items based on permissions
            const visibleItems = group.items.filter(item => {
              // Skip items that require permissions the user doesn't have
              if (item.requiredPermissions && !hasRequiredPermissions(item.requiredPermissions)) {
                return false;
              }
              // Skip items that aren't guest accessible in guest mode
              if (isGuestMode && !item.guestAccessible) {
                return false;
              }
              // Skip admin-only items if user is not an admin
              if (item.adminOnly && !isAdmin) {
                return false;
              }
              // Skip super-admin-only items if user is not a super admin
              if (item.superAdminOnly && !isSuperAdmin) {
                return false;
              }
              return true;
            });

            // Skip empty groups
            if (visibleItems.length === 0) {
              return null;
            }

            return (
              <React.Fragment key={`group-${groupIndex}`}>
                {/* Add divider between groups (but not before the first group) */}
                {groupIndex > 0 && <Divider sx={{ my: 0.75 }} />}

                {/* Group title */}
                {group.title && (
                  <Typography
                    variant="caption"
                    color="text.secondary"
                    sx={{
                      px: 2,
                      py: 0.5,
                      mt: 0.5,
                      mb: 0.25,
                      display: 'block',
                      fontWeight: 600,
                      textTransform: 'uppercase',
                      fontSize: '0.65rem',
                      letterSpacing: '0.5px'
                    }}
                  >
                    {group.title}
                  </Typography>
                )}

                {/* Group items */}
                <List sx={{ py: 0, mb: 0.5 }}>
                  {visibleItems.map((item) => (
                    <ListItem key={item.text} disablePadding>
                      <ListItemButton
                        selected={location.pathname === item.path}
                        sx={{
                          py: 0.5,
                          px: 1.5,
                          display: 'flex',
                          justifyContent: 'space-between',
                          '&.Mui-selected': {
                            backgroundColor: theme.palette.mode === 'dark' ? 'rgba(255, 255, 255, 0.08)' : 'rgba(0, 0, 0, 0.04)',
                          },
                          '&:hover': {
                            backgroundColor: theme.palette.mode === 'dark' ? 'rgba(255, 255, 255, 0.05)' : 'rgba(0, 0, 0, 0.02)',
                          }
                        }}
                        onClick={() => {
                          // Only navigate if we're not already on this path
                          if (location.pathname !== item.path) {
                            // Update the ref before navigation to prevent the useEffect from closing the drawer
                            prevPathnameRef.current = item.path;

                            // Navigate to the new path
                            navigate(item.path);

                            // Close the drawer on mobile after a short delay
                            if (isMobile) {
                              setTimeout(() => {
                                handleDrawerClose();
                              }, 150);
                            }
                          } else if (isMobile) {
                            // If we're already on this path, just close the drawer
                            handleDrawerClose();
                          }
                        }}
                      >
                        <ListItemIcon sx={{
                          minWidth: 32,
                          color: location.pathname === item.path ? 'primary.main' : 'inherit',
                          '& .MuiSvgIcon-root': {
                            fontSize: '1.1rem'
                          }
                        }}>
                          {item.icon}
                        </ListItemIcon>
                        <ListItemText
                          primary={item.text}
                          primaryTypographyProps={{
                            fontSize: '0.8125rem',
                            fontWeight: location.pathname === item.path ? 500 : 400
                          }}
                        />
                        {(item.superAdminOnly || item.adminOnly) && (
                          <Box sx={{ display: 'flex', alignItems: 'center', ml: 1 }}>
                            {item.superAdminOnly && (
                              <Tooltip title="Super Admin only" arrow placement="right">
                                <SecurityIcon
                                  sx={{
                                    fontSize: '0.7rem',
                                    opacity: 0.5,
                                    color: theme.palette.mode === 'dark' ? 'rgba(255, 255, 255, 0.6)' : 'rgba(0, 0, 0, 0.5)'
                                  }}
                                />
                              </Tooltip>
                            )}
                            {item.adminOnly && (
                              <Tooltip title="Admin only" arrow placement="right">
                                <LockPersonIcon
                                  sx={{
                                    fontSize: '0.7rem',
                                    opacity: 0.5,
                                    color: theme.palette.mode === 'dark' ? 'rgba(255, 255, 255, 0.6)' : 'rgba(0, 0, 0, 0.5)'
                                  }}
                                />
                              </Tooltip>
                            )}
                          </Box>
                        )}
                      </ListItemButton>
                    </ListItem>
                  ))}
                </List>
              </React.Fragment>
            );
          })}
        </Box>
      </Drawer>

      <Main open={open} className="always-show-scrollbar">
        <DrawerHeader />
        {/* Content container with centered layout on larger screens */}
        <Box sx={{
          width: '100%',
<<<<<<< HEAD
          padding: { xs: 2, sm: 3 },
=======
          padding: { xs: 1.5, sm: 2 },
>>>>>>> 1a8fd6fd
          display: 'flex',
          flexDirection: 'column',
          alignItems: 'center', // Center horizontally
          [theme.breakpoints.up('lg')]: {
<<<<<<< HEAD
            width: '80%',
            maxWidth: '1400px',
            margin: '0 auto',
          },
          [theme.breakpoints.up('xl')]: {
            width: '70%',
            maxWidth: '1600px',
          },
        }}>
          {/* Show announcement banner if enabled or if announcementProps is provided */}
          <Box sx={{ width: '100%', mb: 2 }}>
=======
            width: '98%',
            maxWidth: '1800px',
            margin: '0 auto',
          },
          [theme.breakpoints.up('xl')]: {
            width: '95%',
            maxWidth: '2000px',
          },
        }}>
          {/* Show announcement banner if enabled or if announcementProps is provided */}
          <Box sx={{ width: '100%', mb: 1.5 }}>
>>>>>>> 1a8fd6fd
            {(announcementProps?.enabled !== false && announcementProps?.message) ? (
              <AnnouncementBanner
                message={announcementProps.message}
                ctaText={announcementProps.ctaText}
                ctaLink={announcementProps.ctaLink}
                bannerColor={announcementProps.bannerColor}
                textColor={announcementProps.textColor}
                bannerId={announcementProps.bannerId}
              />
            ) : (
              // Default announcement banner
              <AnnouncementBanner
                message={<>
                  Welcome to our Beta, the platform is still under development! Please <Link
                    href="mailto:info@peerdigital.se?subject=Peer%20AI%20Beta%20Feedback"
                    target="_blank"
                    rel="noopener"
                    sx={{
                      color: 'inherit',
                      textDecoration: 'underline',
                      '&:hover': { textDecoration: 'underline' }
                    }}
                  >
                    contact us
                  </Link> to provide feedback or ask questions.
                </>}
                bannerId="welcome-beta-2023-en"
                // Using theme colors instead of hardcoded values
              />
            )}
          </Box>
          <Box sx={{ width: '100%', display: 'flex', flexDirection: 'column', minHeight: 'calc(100vh - 64px - 48px)' }}>
            {children}

            {/* Footer */}
            <Box
              component="footer"
              sx={{
                mt: 'auto',
<<<<<<< HEAD
                py: 3,
=======
                py: 2,
>>>>>>> 1a8fd6fd
                textAlign: 'center',
                borderTop: 1,
                borderColor: 'divider'
              }}
            >
<<<<<<< HEAD
              <Typography variant="body2" color="text.secondary">
                © {new Date().getFullYear()} Peer Digital Sweden AB
              </Typography>
              <Box sx={{ mt: 1 }}>
=======
              <Typography variant="caption" color="text.secondary">
                © {new Date().getFullYear()} Peer Digital Sweden AB
              </Typography>
              <Box sx={{ mt: 0.5 }}>
>>>>>>> 1a8fd6fd
                <Link
                  component={RouterLink}
                  to="/policy"
                  color="text.secondary"
<<<<<<< HEAD
                  sx={{ mx: 1, fontSize: '0.875rem' }}
=======
                  sx={{ mx: 1, fontSize: '0.75rem' }}
>>>>>>> 1a8fd6fd
                >
                  Terms of Use
                </Link>
                <Link
                  component={RouterLink}
                  to="/policy?tab=1"
                  color="text.secondary"
<<<<<<< HEAD
                  sx={{ mx: 1, fontSize: '0.875rem' }}
=======
                  sx={{ mx: 1, fontSize: '0.75rem' }}
>>>>>>> 1a8fd6fd
                >
                  Privacy Policy
                </Link>
              </Box>
            </Box>
          </Box>
        </Box>
      </Main>

      {/* Referral Modal */}
      <ReferralModal
        open={isReferralModalOpen}
        onClose={() => {
          setIsReferralModalOpen(false);
          onOpenReferralModal?.();
        }}
      />
    </Box>
  );
};

export default DashboardLayout;<|MERGE_RESOLUTION|>--- conflicted
+++ resolved
@@ -44,9 +44,6 @@
   Science as ScienceIcon,
   Share as ShareIcon,
   PersonAdd as PersonAddIcon,
-<<<<<<< HEAD
-  Article as ArticleIcon,
-=======
   Apps as AppsIcon,
   AppShortcut as AppShortcutIcon,
   DesignServices as DesignServicesIcon,
@@ -61,7 +58,7 @@
   AdminPanelSettings as AdminPanelSettingsIcon,
   Security as SecurityIcon,
   LockPerson as LockPersonIcon,
->>>>>>> 1a8fd6fd
+  Article as ArticleIcon,
 } from '@mui/icons-material';
 import { useNavigate, useLocation, Link as RouterLink } from 'react-router-dom';
 import { useAuth } from '../contexts/AuthContext';
@@ -735,28 +732,11 @@
         {/* Content container with centered layout on larger screens */}
         <Box sx={{
           width: '100%',
-<<<<<<< HEAD
-          padding: { xs: 2, sm: 3 },
-=======
           padding: { xs: 1.5, sm: 2 },
->>>>>>> 1a8fd6fd
           display: 'flex',
           flexDirection: 'column',
           alignItems: 'center', // Center horizontally
           [theme.breakpoints.up('lg')]: {
-<<<<<<< HEAD
-            width: '80%',
-            maxWidth: '1400px',
-            margin: '0 auto',
-          },
-          [theme.breakpoints.up('xl')]: {
-            width: '70%',
-            maxWidth: '1600px',
-          },
-        }}>
-          {/* Show announcement banner if enabled or if announcementProps is provided */}
-          <Box sx={{ width: '100%', mb: 2 }}>
-=======
             width: '98%',
             maxWidth: '1800px',
             margin: '0 auto',
@@ -768,7 +748,6 @@
         }}>
           {/* Show announcement banner if enabled or if announcementProps is provided */}
           <Box sx={{ width: '100%', mb: 1.5 }}>
->>>>>>> 1a8fd6fd
             {(announcementProps?.enabled !== false && announcementProps?.message) ? (
               <AnnouncementBanner
                 message={announcementProps.message}
@@ -808,36 +787,21 @@
               component="footer"
               sx={{
                 mt: 'auto',
-<<<<<<< HEAD
-                py: 3,
-=======
                 py: 2,
->>>>>>> 1a8fd6fd
                 textAlign: 'center',
                 borderTop: 1,
                 borderColor: 'divider'
               }}
             >
-<<<<<<< HEAD
-              <Typography variant="body2" color="text.secondary">
-                © {new Date().getFullYear()} Peer Digital Sweden AB
-              </Typography>
-              <Box sx={{ mt: 1 }}>
-=======
               <Typography variant="caption" color="text.secondary">
                 © {new Date().getFullYear()} Peer Digital Sweden AB
               </Typography>
               <Box sx={{ mt: 0.5 }}>
->>>>>>> 1a8fd6fd
                 <Link
                   component={RouterLink}
                   to="/policy"
                   color="text.secondary"
-<<<<<<< HEAD
-                  sx={{ mx: 1, fontSize: '0.875rem' }}
-=======
                   sx={{ mx: 1, fontSize: '0.75rem' }}
->>>>>>> 1a8fd6fd
                 >
                   Terms of Use
                 </Link>
@@ -845,11 +809,7 @@
                   component={RouterLink}
                   to="/policy?tab=1"
                   color="text.secondary"
-<<<<<<< HEAD
-                  sx={{ mx: 1, fontSize: '0.875rem' }}
-=======
                   sx={{ mx: 1, fontSize: '0.75rem' }}
->>>>>>> 1a8fd6fd
                 >
                   Privacy Policy
                 </Link>
