--- conflicted
+++ resolved
@@ -284,15 +284,9 @@
   }
 
   if (isAuthenticated) {
-<<<<<<< HEAD
-    // Redirect content managers to get-started page
-    if (user?.role === Role.CONTENT_MANAGER) {
-      return <Navigate to="/get-started" replace />;
-=======
     // Redirect app managers to app-manager page
     if (user?.role === Role.APP_MANAGER) {
       return <Navigate to="/app-manager" replace />;
->>>>>>> 06341849
     }
     // Redirect other users to dashboard
     return <Navigate to="/dashboard" replace />;
@@ -310,15 +304,9 @@
   }
 
   if (isAuthenticated) {
-<<<<<<< HEAD
-    // Redirect content managers to get-started page
-    if (user?.role === Role.CONTENT_MANAGER) {
-      return <Navigate to="/get-started" replace />;
-=======
     // Redirect app managers to app-manager page
     if (user?.role === Role.APP_MANAGER) {
       return <Navigate to="/app-manager" replace />;
->>>>>>> 06341849
     }
     // Redirect other users to dashboard
     return <Navigate to="/dashboard" replace />;
@@ -340,15 +328,9 @@
   }
 
   if (isAuthenticated) {
-<<<<<<< HEAD
-    // Redirect content managers to get-started page
-    if (user?.role === Role.CONTENT_MANAGER) {
-      return <Navigate to="/get-started" replace />;
-=======
     // Redirect app managers to app-manager page
     if (user?.role === Role.APP_MANAGER) {
       return <Navigate to="/app-manager" replace />;
->>>>>>> 06341849
     }
     // Redirect other users to dashboard
     return <Navigate to="/dashboard" replace />;
@@ -391,15 +373,9 @@
 function IndexRedirect() {
   const { user } = useAuth();
 
-<<<<<<< HEAD
-  // Redirect content managers to get-started page
-  if (user?.role === Role.CONTENT_MANAGER) {
-    return <Navigate to="/get-started" replace />;
-=======
   // Redirect app managers to app-manager page
   if (user?.role === Role.APP_MANAGER) {
     return <Navigate to="/app-manager" replace />;
->>>>>>> 06341849
   }
 
   // Redirect other users to dashboard
