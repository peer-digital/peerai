--- conflicted
+++ resolved
@@ -39,11 +39,8 @@
 import { useAuth } from '../contexts/AuthContext';
 import { Permission, Role } from '../types/rbac';
 import { hasAnyPermission } from '../utils/rbac';
-<<<<<<< HEAD
 import { useBreadcrumbsUpdate } from '../hooks/useBreadcrumbsUpdate';
-=======
 import logger from '../utils/logger';
->>>>>>> 06341849
 
 interface UsageStats {
   totalRequests: number;
