import React, { useState, useCallback, useEffect } from 'react';
import { useNavigate, Link as RouterLink, useParams } from 'react-router-dom';
import {
  Container,
  Box,
  Typography,
  TextField,
  Button,
  Paper,
  Alert,
  CircularProgress,
  Divider,
  Stack,
  ToggleButton,
  ToggleButtonGroup,
  Dialog,
  DialogTitle,
  DialogContent,
  DialogActions,
  FormControlLabel,
  Checkbox,
  Link,
} from '@mui/material';
import { useForm } from 'react-hook-form';
import { LoginCredentials, RegisterCredentials } from '../types/auth';
import { useAuth } from '../contexts/AuthContext';
import { Role } from '../types/rbac';
import { api } from '../services/api';
import { useDebounce } from '../hooks/useDebounce';
import CheckCircleIcon from '@mui/icons-material/CheckCircle';
import { AnnouncementBanner } from '../components/ui';

// Test users for development mode
const TEST_USERS = [
  { email: 'user@peerai.se', password: 'user123', role: Role.USER },
  { email: 'admin@peerai.se', password: 'admin123', role: Role.USER_ADMIN },
  { email: 'super.admin@peerai.se', password: 'superadmin123', role: Role.SUPER_ADMIN },
];

type AuthMode = 'login' | 'register';

interface LoginProps {
  initialMode?: AuthMode;
}

const Login: React.FC<LoginProps> = ({ initialMode = 'login' }) => {
  const { referralCode: urlReferralCode } = useParams();
  const [error, setError] = useState<string | null>(null);
  const [isLoading, setIsLoading] = useState(false);
  const [mode, setMode] = useState<AuthMode>(initialMode);
  const navigate = useNavigate();
  const { login, register } = useAuth();
  const { register: registerForm, handleSubmit, setValue, formState: { errors } } = useForm<LoginCredentials & { full_name?: string; referral_code?: string; terms_accepted?: boolean }>();
  const [referralCode, setReferralCode] = useState(urlReferralCode || "");
  const [isValidatingCode, setIsValidatingCode] = useState(false);
  const [isValidCode, setIsValidCode] = useState<boolean | null>(null);
  const [validationMessage, setValidationMessage] = useState("");
  const [debouncedReferralCode] = useDebounce(referralCode, 500);
  const [showInvalidCodeDialog, setShowInvalidCodeDialog] = useState(false);

  // Check if we're in development mode
  const isDevelopment = import.meta.env.VITE_DEV_MODE === 'true';

  const validateReferralCode = useCallback(async (code: string) => {
    if (!code) {
      setIsValidCode(null);
      setValidationMessage("");
      return;
    }

    setIsValidatingCode(true);
    try {
      const response = await api.get(`/referrals/validate/${code}`);
      setIsValidCode(response.data.valid);
      setValidationMessage(response.data.message);
    } catch (error) {
      setIsValidCode(false);
      setValidationMessage("Invalid referral code");
    } finally {
      setIsValidatingCode(false);
    }
  }, []);

  // Handle URL referral code
  useEffect(() => {
    if (urlReferralCode) {
      setReferralCode(urlReferralCode);
      setMode('register');
      setValue('referral_code', urlReferralCode);
      validateReferralCode(urlReferralCode);
    }
  }, [urlReferralCode, setValue, validateReferralCode]);

  // Update validation when debounced value changes
  useEffect(() => {
    validateReferralCode(debouncedReferralCode);
  }, [debouncedReferralCode, validateReferralCode]);

  // Update mode when initialMode prop changes
  useEffect(() => {
    setMode(initialMode);
  }, [initialMode]);

  const onSubmit = async (credentials: LoginCredentials & { full_name?: string; referral_code?: string; terms_accepted?: boolean }) => {
    try {
      setError(null);

      // Check for invalid referral code in register mode
      if (mode === 'register' && credentials.referral_code && isValidCode === false) {
        setShowInvalidCodeDialog(true);
        return;
      }

      setIsLoading(true);

      if (mode === 'login') {
        const result = await login(credentials);
        console.log('Login successful:', result);
        console.log('Token:', localStorage.getItem('access_token'));
      } else {
        const result = await register(credentials);
        console.log('Registration successful:', result);
        console.log('Token:', localStorage.getItem('access_token'));
      }

      navigate('/dashboard');
    } catch (err: any) {
      setError(err.message || `An error occurred during ${mode}`);
    } finally {
      setIsLoading(false);
    }
  };

  const handleQuickLogin = (email: string, password: string) => {
    setValue('email', email);
    setValue('password', password);
  };

  const handleModeChange = (_: React.MouseEvent<HTMLElement>, newMode: AuthMode) => {
    if (newMode !== null) {
      setMode(newMode);
      setError(null);

      // Update the URL to match the selected mode
      if (newMode === 'login') {
        // If there's a referral code, include it in the URL
        if (urlReferralCode) {
          navigate(`/login/${urlReferralCode}`, { replace: true });
        } else {
          navigate('/login', { replace: true });
        }
      } else {
        // If there's a referral code, include it in the register URL too
        if (urlReferralCode) {
          navigate(`/register/${urlReferralCode}`, { replace: true });
        } else {
          navigate('/register', { replace: true });
        }
      }
    }
  };

  return (
    <>
<<<<<<< HEAD
      {/* Beta Banner - Only shown on screens larger than 'sm' breakpoint */}
      <Box sx={{
        position: 'fixed',
        top: 0,
        left: 0,
        right: 0,
        zIndex: 1000,
        padding: 2,
        maxHeight: '70px',
        overflow: 'visible',
        display: { xs: 'none', sm: 'block' } // Hide on mobile screens
      }}>
        <AnnouncementBanner
          message={<>
            Welcome to our Beta! Register now to try our platform, but please note that some features are still in development. <Link
              href="mailto:info@peerdigital.se?subject=Peer%20AI%20Beta%20Registration"
              target="_blank"
              rel="noopener"
              sx={{
                color: 'inherit',
                textDecoration: 'underline',
                '&:hover': { textDecoration: 'underline' }
              }}
            >
              Contact us
            </Link> with any questions.
          </>}
          bannerId="welcome-beta-2024-login-en"
        />
      </Box>

      <Container component="main" maxWidth="sm" sx={{
        minHeight: { xs: '100vh', sm: 'calc(100vh - 70px)' }, // Full height on mobile, subtract banner height on desktop
=======
      <Container component="main" maxWidth="sm" sx={{
        minHeight: '100vh',
>>>>>>> 1a8fd6fd
        display: 'flex',
        alignItems: 'center',
        justifyContent: 'center',
        py: 4,
        position: 'fixed',
        left: '50%',
        top: '50%', // Center on mobile, adjust for desktop
        transform: 'translate(-50%, -50%)',
        pt: { xs: 2, sm: 8 }, // Less padding on mobile
        mt: { xs: 0, sm: '30px' } // No margin on mobile, add for desktop
      }}>
        <Box sx={{
          width: '100%',
          display: 'flex',
          flexDirection: 'column',
          alignItems: 'center',
        }}>
          <Paper
            elevation={3}
            sx={{
              p: { xs: 3, sm: 4 },
              width: '100%',
              maxWidth: '500px',
              mx: 'auto',
              display: 'flex',
              flexDirection: 'column',
              alignItems: 'center',
              borderRadius: 2,
            }}
          >
            <Typography
              component="h1"
              variant="h4"
              color="primary"
              sx={{ mb: 3, fontWeight: 600 }}
            >
              PeerAI {mode === 'login' ? 'Login' : 'Register'}
            </Typography>

            {error && (
              <Alert severity="error" sx={{ mb: 2, width: '100%' }}>
                {error}
              </Alert>
            )}

            {isDevelopment && mode === 'login' && (
              <>
                <Alert severity="info" sx={{ mb: 3, width: '100%' }}>
                  Development mode is active. Click on a test user to prefill credentials:
                </Alert>
                <Stack
                  direction="column"
                  spacing={1}
                  sx={{ width: '100%', mb: 3 }}
                >
                  {TEST_USERS.map((user) => (
                    <Button
                      key={user.email}
                      variant="outlined"
                      size="small"
                      onClick={() => handleQuickLogin(user.email, user.password)}
                      sx={{ justifyContent: 'flex-start', textTransform: 'none' }}
                    >
                      <Box sx={{ display: 'flex', flexDirection: 'column', alignItems: 'flex-start' }}>
                        <Typography variant="body2">{user.role}</Typography>
                        <Typography variant="caption" color="text.secondary">{user.email}</Typography>
                      </Box>
                    </Button>
                  ))}
                </Stack>
                <Divider sx={{ width: '100%', mb: 3 }} />
              </>
            )}

            <Box
              component="form"
              onSubmit={handleSubmit(onSubmit)}
              noValidate
              sx={{ width: '100%', mt: 2 }}
            >
              {mode === 'register' && (
                <>
                  <TextField
                    margin="normal"
                    fullWidth
                    id="full_name"
                    label="Full Name"
                    autoComplete="name"
                    error={!!errors.full_name}
                    helperText={errors.full_name?.message}
                    {...registerForm('full_name', {
                      required: 'Full name is required',
                    })}
                    inputProps={{
                      'aria-invalid': !!errors.full_name,
                    }}
                  />
                  <TextField
                    margin="normal"
                    fullWidth
                    id="referral_code"
                    label="Referral Code (Optional)"
                    autoComplete="off"
                    error={isValidCode === false}
                    helperText={validationMessage || "Enter a referral code if you have one"}
                    {...registerForm('referral_code', {
                      onChange: (e) => {
                        const code = e.target.value.toUpperCase();
                        setReferralCode(code);
                        registerForm('referral_code').onChange(e);
                      }
                    })}
                    InputProps={{
                      endAdornment: isValidatingCode ? (
                        <CircularProgress size={20} />
                      ) : isValidCode ? (
                        <Box sx={{ color: 'success.main', display: 'flex', alignItems: 'center', gap: 0.5 }}>
                          <CheckCircleIcon fontSize="small" />
                          <Typography variant="body2" color="success.main">Valid</Typography>
                        </Box>
                      ) : null,
                      sx: {
                        '& .MuiOutlinedInput-root': {
                          '&.Mui-focused fieldset': {
                            borderColor: isValidCode ? 'success.main' : undefined,
                          },
                        },
                      }
                    }}
                    inputProps={{
                      'aria-invalid': isValidCode === false,
                    }}
                  />
                </>
              )}

              <TextField
                margin="normal"
                required
                fullWidth
                id="email"
                label="Email Address"
                autoComplete="email"
                autoFocus
                error={!!errors.email}
                helperText={errors.email?.message}
                {...registerForm('email', {
                  required: 'Email is required',
                  pattern: {
                    value: /^[A-Z0-9._%+-]+@[A-Z0-9.-]+\.[A-Z]{2,}$/i,
                    message: 'Invalid email address',
                  },
                })}
                inputProps={{
                  'aria-invalid': !!errors.email,
                }}
                sx={{ mt: 2 }}
              />
              <TextField
                margin="normal"
                required
                fullWidth
                label="Password"
                type="password"
                id="password"
                autoComplete={mode === 'login' ? 'current-password' : 'new-password'}
                error={!!errors.password}
                helperText={errors.password?.message}
                {...registerForm('password', {
                  required: 'Password is required',
                  minLength: {
                    value: 6,
                    message: 'Password must be at least 6 characters',
                  },
                })}
                inputProps={{
                  'aria-invalid': !!errors.password,
                }}
                sx={{ mt: 2 }}
              />
              {mode === 'register' && (
                <Box sx={{ mt: 3 }}>
                  <FormControlLabel
                    control={
                      <Checkbox
                        {...registerForm('terms_accepted', {
                          required: 'You must accept the Terms of Use to register',
                        })}
                        color="primary"
                      />
                    }
                    label={
                      <Typography variant="body2">
                        I accept the <Link component={RouterLink} to="/policy" target="_blank">Terms of Use</Link> and <Link component={RouterLink} to="/policy?tab=1" target="_blank">Privacy Policy</Link>
                      </Typography>
                    }
                    sx={{ alignItems: 'center' }}
                  />
                  {errors.terms_accepted && (
                    <Typography color="error" variant="caption" sx={{ display: 'block', ml: 2 }}>
                      {errors.terms_accepted.message}
                    </Typography>
                  )}
                </Box>
              )}
              <Button
                type="submit"
                fullWidth
                variant="contained"
                sx={{
                  mt: mode === 'register' ? 2 : 4,
                  mb: 2,
                  py: 1.5,
                  fontSize: '1rem'
                }}
                disabled={isLoading}
              >
                {isLoading ? <CircularProgress size={24} /> : mode === 'login' ? 'Sign In' : 'Register'}
              </Button>
            </Box>

            <ToggleButtonGroup
              value={mode}
              exclusive
              onChange={handleModeChange}
              aria-label="auth mode"
              size="small"
              sx={{ mt: 3 }}
            >
              <ToggleButton value="login" aria-label="login mode">
                Login
              </ToggleButton>
              <ToggleButton value="register" aria-label="register mode">
                Register
              </ToggleButton>
            </ToggleButtonGroup>
          </Paper>
        </Box>
      </Container>

      <Dialog
        open={showInvalidCodeDialog}
        onClose={() => setShowInvalidCodeDialog(false)}
        maxWidth="xs"
        fullWidth
      >
        <DialogTitle>Invalid Referral Code</DialogTitle>
        <DialogContent>
          <Typography>
            The referral code is not valid. Please add a valid code or clear the field to register without a referral code.
          </Typography>
        </DialogContent>
        <DialogActions>
          <Button onClick={() => setShowInvalidCodeDialog(false)}>
            OK
          </Button>
        </DialogActions>
      </Dialog>
    </>
  );
};

export default Login;<|MERGE_RESOLUTION|>--- conflicted
+++ resolved
@@ -20,6 +20,9 @@
   FormControlLabel,
   Checkbox,
   Link,
+  FormControlLabel,
+  Checkbox,
+  Link,
 } from '@mui/material';
 import { useForm } from 'react-hook-form';
 import { LoginCredentials, RegisterCredentials } from '../types/auth';
@@ -137,9 +140,27 @@
   };
 
   const handleModeChange = (_: React.MouseEvent<HTMLElement>, newMode: AuthMode) => {
+  const handleModeChange = (_: React.MouseEvent<HTMLElement>, newMode: AuthMode) => {
     if (newMode !== null) {
       setMode(newMode);
       setError(null);
+
+      // Update the URL to match the selected mode
+      if (newMode === 'login') {
+        // If there's a referral code, include it in the URL
+        if (urlReferralCode) {
+          navigate(`/login/${urlReferralCode}`, { replace: true });
+        } else {
+          navigate('/login', { replace: true });
+        }
+      } else {
+        // If there's a referral code, include it in the register URL too
+        if (urlReferralCode) {
+          navigate(`/register/${urlReferralCode}`, { replace: true });
+        } else {
+          navigate('/register', { replace: true });
+        }
+      }
 
       // Update the URL to match the selected mode
       if (newMode === 'login') {
@@ -162,7 +183,6 @@
 
   return (
     <>
-<<<<<<< HEAD
       {/* Beta Banner - Only shown on screens larger than 'sm' breakpoint */}
       <Box sx={{
         position: 'fixed',
@@ -196,10 +216,6 @@
 
       <Container component="main" maxWidth="sm" sx={{
         minHeight: { xs: '100vh', sm: 'calc(100vh - 70px)' }, // Full height on mobile, subtract banner height on desktop
-=======
-      <Container component="main" maxWidth="sm" sx={{
-        minHeight: '100vh',
->>>>>>> 1a8fd6fd
         display: 'flex',
         alignItems: 'center',
         justifyContent: 'center',
