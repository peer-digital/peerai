import React, { useState, useEffect } from 'react';
import {
  Box,
  Card,
  CardContent,
  Typography,
  TextField,
  Button,
  Select,
  MenuItem,
  FormControl,
  InputLabel,
  Grid,
  Paper,
  IconButton,
  Tooltip,
  FormControlLabel,
  Switch,
  SelectChangeEvent,
  Stack,
  CircularProgress,
  Divider,
  Alert,
  Link,
} from '@mui/material';
import { PageContainer } from '../components/ui';
import {
  ContentCopy as ContentCopyIcon,
  Send as SendIcon,
  Code as CodeIcon,
  Api as ApiIcon,
  Key as KeyIcon,
  CheckCircle as CheckCircleIcon,
  Error as ErrorIcon,
} from '@mui/icons-material';
import AdvancedParameters from '../components/playground/AdvancedParameters';
import { toast } from 'react-toastify';
import { useTheme } from '@mui/material/styles';
import SyntaxHighlighter from 'react-syntax-highlighter';
import { atomOneDark } from 'react-syntax-highlighter/dist/esm/styles/hljs';
import { apiClient } from '../api/client';
import { useQuery } from '@tanstack/react-query';
import { Link as RouterLink } from 'react-router-dom';
import api from '../api/config';
import ApiKeySelector from '../components/common/ApiKeySelector';
<<<<<<< HEAD
import { useBreadcrumbsUpdate } from '../hooks/useBreadcrumbsUpdate';
=======
import logger from '../utils/logger';
>>>>>>> 06341849

// @important: Import API base URL from config
import { API_BASE_URL } from '../config';

interface EndpointConfig {
  method: string;
  path: string;
  requiresBody: boolean;
  defaultBody: string;
  supportedModels?: string[];
}

interface ApiKey {
  id: string;
  name: string;
  key: string;
  createdAt: string;
  lastUsed: string | null;
  is_active: boolean;
}

interface CompletionResponse {
  choices: Array<{
    index: number;
    message: {
      role: string;
      content: string;
      tool_calls?: Array<{
        id: string;
        type: string;
        function: {
          name: string;
          arguments: any;
        };
        index: number;
      }>;
    };
    finish_reason: string;
  }>;
  provider: string;
  model: string;
  usage: {
    prompt_tokens: number;
    completion_tokens: number;
    total_tokens: number;
  };
  latency_ms: number;
  additional_data?: {
    confidence?: number;
    detected_objects?: string[];
    language?: string;
    speakers?: number;
  };
}

const ENDPOINTS: Record<string, EndpointConfig> = {
  health: {
    method: 'GET',
    path: '/api/v1/health',
    requiresBody: false,
    defaultBody: '',
  },
  completions: {
    method: 'POST',
    path: '/api/v1/llm/completions',
    requiresBody: true,
    supportedModels: ['hosted-llm', 'mistral-tiny', 'mistral-small', 'mistral-medium'],
    defaultBody: JSON.stringify({
      prompt: "Explain quantum computing",
      max_tokens: 100,
      temperature: 0.7,
      top_p: 1.0,
      model: "mistral-tiny"  // Default to Mistral's model
    }, null, 2),
  },
  vision: {
    method: 'POST',
    path: '/api/v1/llm/vision',
    requiresBody: true,
    defaultBody: JSON.stringify({
      image_url: "https://example.com/image.jpg",
      prompt: "Describe this image",
      mock_mode: true
    }, null, 2),
  },
  audio: {
    method: 'POST',
    path: '/api/v1/llm/audio',
    requiresBody: true,
    defaultBody: JSON.stringify({
      audio_url: "https://example.com/audio.mp3",
      task: "transcribe",
      mock_mode: true
    }, null, 2),
  },
  models: {
    method: 'GET',
    path: '/api/v1/llm/models',
    requiresBody: false,
    defaultBody: '',
  },
};

function Playground() {
  const theme = useTheme();
  const [selectedEndpoint, setSelectedEndpoint] = useState('completions');
  const [selectedModel, setSelectedModel] = useState('mistral-tiny');
  const [apiKey, setApiKey] = useState('');
  const [requestBody, setRequestBody] = useState(ENDPOINTS.completions.defaultBody);
  const [response, setResponse] = useState('');
  const [loading, setLoading] = useState(false);
  const [showCurlCommand, setShowCurlCommand] = useState(true);
  const [mockMode, setMockMode] = useState(false);
  const [error, setError] = useState<string | null>(null);
  const [endpointConfigs, setEndpointConfigs] = useState<Record<string, EndpointConfig>>(ENDPOINTS);
  const [availableModels, setAvailableModels] = useState<Array<{id: number, name: string, display_name: string}>>([]);
  const [isApiKeyValid, setIsApiKeyValid] = useState<boolean>(true);

  // Set breadcrumbs for this page
  useBreadcrumbsUpdate([
    { label: 'API Playground' }
  ]);

  // We'll use the ApiKeySelector component instead of fetching API keys directly

  const formatResponse = (data: any) => {
    // For health check and error responses, just return as is
    if (data.status === 'ok' || data.detail) {
      return JSON.stringify(data, null, 2);
    }

    // For completion responses, format nicely
    const response = data as CompletionResponse;
    // Add null check for choices array
    const content = response.choices && response.choices.length > 0
      ? response.choices[0]?.message?.content || ''
      : '';
    const usage = response.usage || { total_tokens: 0 };
    const confidence = response.additional_data?.confidence;
    const detectedObjects = response.additional_data?.detected_objects;
    const language = response.additional_data?.language;
    const speakers = response.additional_data?.speakers;

    const formattedResponse = {
      content,
      model: response.model || 'unknown',
      provider: response.provider || 'unknown',
      usage,
      latency_ms: response.latency_ms || 0,
      ...(confidence !== undefined && { confidence }),
      ...(detectedObjects && { detected_objects: detectedObjects }),
      ...(language && { language }),
      ...(speakers !== undefined && { speakers })
    };

    return JSON.stringify(formattedResponse, null, 2);
  };

  const updateRequestBody = (model: string, mock: boolean) => {
    if (selectedEndpoint === 'completions') {
      try {
        let currentBody = {};
        try {
          currentBody = JSON.parse(requestBody);
        } catch (e) {
          logger.error('Failed to parse request body', e);
          // If parsing fails, start with a default body
          currentBody = {
            prompt: "Explain quantum computing",
            max_tokens: 100,
            temperature: 0.7,
            top_p: 1.0,
          };
        }

        const newBody: Record<string, any> = {
          ...currentBody,
          model: model,
        };

        // Only include mock_mode in development environment
        if (import.meta.env.DEV) {
          newBody.mock_mode = mock;
        }

        setRequestBody(JSON.stringify(newBody, null, 2));
      } catch (e) {
        logger.error('Failed to update request body', e);
        toast.error(`Failed to update request body: ${e instanceof Error ? e.message : String(e)}`);
      }
    }
  };

  const handleEndpointChange = (event: SelectChangeEvent) => {
    const newEndpoint = event.target.value;
    setSelectedEndpoint(newEndpoint);
    setRequestBody(ENDPOINTS[newEndpoint].defaultBody);

    // Reset model selection when changing endpoints
    if (newEndpoint === 'completions') {
      setSelectedModel('mistral-tiny');
      setMockMode(false);
    } else {
      setMockMode(true);
    }
  };

  const handleModelChange = (event: SelectChangeEvent) => {
    const newModel = event.target.value;
    setSelectedModel(newModel);
    updateRequestBody(newModel, mockMode);
  };

  const handleMockModeChange = (event: React.ChangeEvent<HTMLInputElement>) => {
    const newMockMode = event.target.checked;
    setMockMode(newMockMode);
    updateRequestBody(selectedModel, newMockMode);
  };

  const generateCurlCommand = () => {
    const endpoint = endpointConfigs[selectedEndpoint];
    let command = `curl -X ${endpoint.method} ${API_BASE_URL}${endpoint.path}`;

    if (apiKey && /^[a-zA-Z0-9_-]+$/.test(apiKey)) {
      // Mask the API key in the cURL command for security
      const maskedKey = `${apiKey.substring(0, 3)}...${apiKey.substring(apiKey.length - 3)}`;
      command += ` \\\n  -H "X-API-Key: ${maskedKey}"`;
    } else {
      command += ` \\\n  -H "X-API-Key: YOUR_API_KEY"`;
    }

    if (endpoint.requiresBody) {
      command += ` \\\n  -H "Content-Type: application/json" \\\n  -d '${requestBody.replace(/\n/g, '')}'`;
    }

    return command;
  };

  const handleCopyClick = (text: string) => {
    navigator.clipboard.writeText(text);
    toast.success('Copied to clipboard!');
  };

  const fetchAvailableModels = async () => {
    try {
      setLoading(true);
      setError(null);

      // Validate API key
      if (!apiKey) {
        setIsApiKeyValid(false);
        throw new Error('API key is required');
      }

      if (!/^[a-zA-Z0-9_-]+$/.test(apiKey)) {
        setIsApiKeyValid(false);
        throw new Error('Invalid API key format. API keys should only contain letters, numbers, hyphens, and underscores.');
      }

      try {
        const response = await apiClient.get('/api/v1/llm/models', {
          headers: {
            'X-API-Key': apiKey,
          },
        });

        const models = response.data;

        if (!Array.isArray(models)) {
          throw new Error('Invalid response format: models data is not an array');
        }

        // API key is valid if we got a successful response
        setIsApiKeyValid(true);
        setAvailableModels(models);

        // Update the supportedModels for the completions endpoint
        const modelNames = models.map((model: any) => model.name);
        setEndpointConfigs({
          ...endpointConfigs,
          completions: {
            ...endpointConfigs.completions,
            supportedModels: modelNames,
          },
        });

        // If the current selected model is not in the list, select the first available model
        if (modelNames.length > 0 && !modelNames.includes(selectedModel)) {
          setSelectedModel(modelNames[0]);
          updateRequestBody(modelNames[0], mockMode);
        }
      } catch (error: any) {
        logger.error('API error', error);

        // Check if this is an authentication error (401)
        if (error.response && error.response.status === 401) {
          setIsApiKeyValid(false);
          throw new Error('Invalid API key. Please use a valid API key from your account.');
        } else {
          // For other errors, the API key might still be valid
          setIsApiKeyValid(true);
          throw error;
        }
      }
    } catch (error) {
      logger.error('Error fetching models', error);
      setAvailableModels([]);
      const errorMessage = error instanceof Error ? error.message : String(error);
      setError(`Failed to fetch available models: ${errorMessage}`);
      toast.error(`Failed to fetch available models: ${errorMessage}`);
    } finally {
      setLoading(false);
    }
  };

  // The ApiKeySelector component handles validation internally

  // Fetch models when API key changes
  useEffect(() => {
    if (apiKey && /^[a-zA-Z0-9_-]+$/.test(apiKey)) {
      // Log that API key changed without showing the actual key
      logger.debug('API key changed, fetching models', {
        keyPrefix: apiKey.substring(0, 3),
        keyLength: apiKey.length
      });
      fetchAvailableModels();
    } else if (apiKey) {
      logger.warn('Invalid API key format', {
        keyLength: apiKey.length,
        valid: false
      });
      setIsApiKeyValid(false);
    }
  }, [apiKey]);

  // Initialize with empty model if no models are available
  useEffect(() => {
    if (availableModels.length === 0 && selectedEndpoint === 'completions') {
      setSelectedModel('');
    }
  }, [availableModels, selectedEndpoint]);

  const handleSubmit = async () => {
    setLoading(true);
    setError(null);
    setResponse('');
    const endpoint = endpointConfigs[selectedEndpoint];

    try {
      // Validate API key
      if (!apiKey) {
        setIsApiKeyValid(false);
        throw new Error('API key is required');
      }

      if (!/^[a-zA-Z0-9_-]+$/.test(apiKey)) {
        setIsApiKeyValid(false);
        throw new Error('Invalid API key format. API keys should only contain letters, numbers, hyphens, and underscores.');
      }

      const headers: Record<string, string> = {
        'X-API-Key': apiKey,
      };

      if (endpoint.requiresBody) {
        headers['Content-Type'] = 'application/json';
      }

      try {
        const response = await apiClient({
          method: endpoint.method,
          url: endpoint.path,
          headers,
          data: endpoint.requiresBody ? JSON.parse(requestBody) : undefined,
        });

        // If we get here, the API key is valid
        setIsApiKeyValid(true);
        setResponse(formatResponse(response.data));
      } catch (error: any) {
        logger.error('API error', error);

        // Check if this is an authentication error (401)
        if (error.response && error.response.status === 401) {
          setIsApiKeyValid(false);
          throw new Error('Invalid API key. Please use a valid API key from your account.');
        } else {
          // For other errors, the API key might still be valid
          setIsApiKeyValid(true);
          throw error;
        }
      }
    } catch (error) {
      const errorMessage = error instanceof Error ? error.message : 'An error occurred';
      setError(errorMessage);
      toast.error(errorMessage);
    } finally {
      setLoading(false);
    }
  };

  // Add an effect to fix touch events on mobile
  React.useEffect(() => {
    // Force a reflow to fix touch events
    const fixTouchEvents = () => {
      document.body.style.touchAction = 'manipulation';
      // @ts-ignore - webkit property
      document.body.style.webkitOverflowScrolling = 'touch';

      // Force a reflow
      document.body.offsetHeight;

      // Add a small delay to ensure everything is properly initialized
      setTimeout(() => {
        window.scrollTo(0, 1);
        window.scrollTo(0, 0);
      }, 100);
    };

    fixTouchEvents();

    // Clean up
    return () => {
      document.body.style.touchAction = '';
      // @ts-ignore - webkit property
      document.body.style.webkitOverflowScrolling = '';
    };
  }, []);

  return (
    <PageContainer sx={{
      height: { xs: 'auto', sm: 'calc(100vh - 88px)' },
      display: 'flex',
      flexDirection: 'column',
      mb: { xs: 4, sm: 0 }, // Add bottom margin on mobile
      overflow: 'hidden', // Prevent overflow
      maxWidth: '100vw', // Limit width to viewport
      boxSizing: 'border-box', // Include padding in width calculation
      touchAction: 'manipulation', // Ensure touch scrolling works on mobile
      WebkitOverflowScrolling: 'touch', // Enable momentum scrolling on iOS
      '& *': {
        touchAction: 'manipulation' // Apply to all children
      }
    }}>

      <Box sx={{
        display: 'flex',
        flexDirection: { xs: 'column', md: 'row' },
        gap: { xs: 2, sm: 3 },
        flexGrow: 1,
        minHeight: 0,
        height: '100%'
      }}>
        <Box sx={{
          flex: { xs: '1 0 100%', md: '1 0 50%' },
          maxWidth: { xs: '100%', md: '50%' },
          display: 'flex',
          flexDirection: 'column',
          height: { xs: 'auto', md: '100%' }
        }}>
          <Card sx={{
            display: 'flex',
            flexDirection: 'column',
            height: '100%',
            mb: { xs: 2, md: 0 }
          }}>
            <CardContent sx={{
              flex: 1,
              overflowY: 'auto',
              display: 'flex',
              flexDirection: 'column',
              gap: { xs: 2, sm: 3 },
              width: '100%',
              height: '100%',
              '&.MuiCardContent-root': {
                padding: { xs: 2, sm: 3 },
                height: '100%',
                maxHeight: { xs: 'auto', md: '100%' }
              }
            }}>
              <Box>
                <Typography
                  variant="h6"
                  gutterBottom
                  sx={{
                    display: 'flex',
                    alignItems: 'center',
                    gap: 1,
                    fontSize: { xs: '1rem', sm: '1.25rem' }
                  }}
                >
                  <ApiIcon fontSize="small" />
                  Request
                </Typography>
                <Divider />
              </Box>

              <FormControl fullWidth size="small">
                <InputLabel>Endpoint</InputLabel>
                <Select
                  value={selectedEndpoint}
                  label="Endpoint"
                  onChange={handleEndpointChange}
                >
                  {Object.entries(endpointConfigs).map(([key, config]) => (
                    <MenuItem key={key} value={key}>
                      {config.method} {config.path}
                    </MenuItem>
                  ))}
                </Select>
              </FormControl>

              {selectedEndpoint === 'completions' && (
                <FormControl fullWidth size="small">
                  <InputLabel>Model</InputLabel>
                  <Select
                    value={availableModels.length > 0 ? selectedModel : ''}
                    label="Model"
                    onChange={handleModelChange}
                    disabled={availableModels.length === 0}
                  >
                    {availableModels.length === 0 ? (
                      <MenuItem value="">
                        <em>No models available</em>
                      </MenuItem>
                    ) : (
                      availableModels.map((model) => (
                        <MenuItem key={model.name} value={model.name}>
                          <Box sx={{ display: 'flex', alignItems: 'center', gap: 0.5 }}>
                            <Typography component="span" sx={{ fontWeight: 'bold' }}>
                              {model.display_name}
                            </Typography>
                            <Typography component="span" color="text.secondary" variant="body2">
                              {model.name}
                            </Typography>
                          </Box>
                        </MenuItem>
                      ))
                    )}
                  </Select>
                </FormControl>
              )}

              {error && selectedEndpoint === 'completions' && (
                <Alert severity="error" variant="outlined" sx={{ mt: 1 }}>
                  {error}
                </Alert>
              )}

              <ApiKeySelector
                value={apiKey}
                onChange={setApiKey}
                error={!isApiKeyValid || (apiKey !== '' && !/^[a-zA-Z0-9_-]+$/.test(apiKey))}
                helperText={!isApiKeyValid ? "Invalid API key. Please select a valid API key." : null}
                required
                fullWidth
                size="small"
              />

              {endpointConfigs[selectedEndpoint].requiresBody && selectedEndpoint === 'completions' && (
                <AdvancedParameters
                  requestBody={requestBody}
                  setRequestBody={setRequestBody}
                />
              )}

              {endpointConfigs[selectedEndpoint].requiresBody && (
                <TextField
                  fullWidth
                  multiline
                  minRows={6}
                  maxRows={10}
                  label="Request Body"
                  value={requestBody}
                  onChange={(e) => setRequestBody(e.target.value)}
                  sx={{
                    fontFamily: 'monospace',
                    '& .MuiInputBase-input': {
                      fontFamily: 'monospace',
                      whiteSpace: 'pre-wrap',
                      wordWrap: 'break-word',
                      fontSize: { xs: '0.8rem', sm: '0.9rem' }
                    },
                    '& .MuiInputLabel-root': {
                      fontSize: { xs: '0.875rem', sm: '1rem' }
                    }
                  }}
                />
              )}

              <Box>
                <Stack
                  direction={{ xs: 'column', sm: 'row' }}
                  spacing={2}
                  alignItems={{ xs: 'flex-start', sm: 'center' }}
                >
                  <Tooltip
                    title={!apiKey ? "Please enter an API key" : isApiKeyValid === false ? "Please enter a valid API key" : ""}
                    arrow
                    placement="top"
                    disableHoverListener={!(!apiKey || isApiKeyValid === false)}
                  >
                    <span> {/* Wrapper needed for disabled buttons */}
                      <Button
                        variant="contained"
                        onClick={handleSubmit}
                        disabled={loading || !apiKey || isApiKeyValid === false}
                        startIcon={loading ? <CircularProgress size={20} /> : <SendIcon />}
                        fullWidth={false}
                        sx={{ minWidth: '140px' }}
                      >
                        {loading ? 'Sending...' : 'Send Request'}
                      </Button>
                    </span>
                  </Tooltip>

                  <Stack
                    direction="row"
                    spacing={2}
                    alignItems="center"
                    sx={{
                      flexWrap: { xs: 'wrap', sm: 'nowrap' },
                      mt: 2,
                      mb: 1
                    }}
                  >
                    <FormControlLabel
                      control={
                        <Switch
                          checked={showCurlCommand}
                          onChange={(e) => setShowCurlCommand(e.target.checked)}
                          size="small"
                        />
                      }
                      label="Show cURL"
                      sx={{
                        mr: 1,
                        minWidth: '120px',
                        ml: 1,
                        '& .MuiSwitch-root': {
                          mr: 1
                        }
                      }}
                    />

                    {endpointConfigs[selectedEndpoint].requiresBody && import.meta.env.DEV && (
                      <FormControlLabel
                        control={
                          <Switch
                            checked={mockMode}
                            onChange={handleMockModeChange}
                            size="small"
                          />
                        }
                        label="Mock Mode (Dev Only)"
                        sx={{
                          minWidth: '150px',
                          ml: 1,
                          '& .MuiSwitch-root': {
                            mr: 1
                          }
                        }}
                      />
                    )}
                  </Stack>
                </Stack>
              </Box>

              {showCurlCommand && (
                <Paper
                  variant="outlined"
                  sx={{
                    p: 2,
                    bgcolor: theme.palette.grey[900],
                    position: 'relative',
                  }}
                >
                  <Stack
                    direction="row"
                    alignItems="center"
                    justifyContent="space-between"
                    sx={{ mb: 1 }}
                  >
                    <Typography variant="caption" color="text.secondary" sx={{ display: 'flex', alignItems: 'center', gap: 0.5 }}>
                      <CodeIcon fontSize="small" />
                      cURL Command
                    </Typography>
                    <Tooltip title="Copy command" arrow>
                      <IconButton
                        size="small"
                        onClick={() => handleCopyClick(generateCurlCommand())}
                        sx={{ color: 'text.secondary' }}
                      >
                        <ContentCopyIcon fontSize="small" />
                      </IconButton>
                    </Tooltip>
                  </Stack>
                  <SyntaxHighlighter
                    language="bash"
                    style={atomOneDark}
                    customStyle={{
                      margin: 0,
                      padding: theme.spacing(1),
                      borderRadius: theme.shape.borderRadius,
                      maxHeight: '150px',
                      overflow: 'auto',
                      whiteSpace: 'pre-wrap',
                      wordWrap: 'break-word',
                      fontSize: '0.75rem',
                      maxWidth: '100%'
                    }}
                    wrapLines={true}
                    wrapLongLines={true}
                  >
                    {generateCurlCommand()}
                  </SyntaxHighlighter>
                </Paper>
              )}
            </CardContent>
          </Card>
        </Box>

        <Box sx={{
          flex: { xs: '1 0 100%', md: '1 0 50%' },
          maxWidth: { xs: '100%', md: '50%' },
          display: 'flex',
          flexDirection: 'column',
          height: { xs: 'auto', md: '100%' }
        }}>
          <Card sx={{
            display: 'flex',
            flexDirection: 'column',
            height: '100%',
            mb: { xs: 2, md: 0 }
          }}>
            <CardContent sx={{
              flex: 1,
              overflowY: 'auto',
              display: 'flex',
              flexDirection: 'column',
              gap: { xs: 1.5, sm: 2 },
              width: '100%',
              height: '100%',
              '&.MuiCardContent-root': {
                padding: { xs: 2, sm: 3 },
                height: '100%',
                maxHeight: { xs: '400px', md: '100%' } // Limit height on mobile
              }
            }}>
              <Box>
                <Typography
                  variant="h6"
                  gutterBottom
                  sx={{
                    display: 'flex',
                    alignItems: 'center',
                    gap: 1,
                    fontSize: { xs: '1rem', sm: '1.25rem' }
                  }}
                >
                  <ApiIcon fontSize="small" />
                  Response
                </Typography>
                <Divider />
              </Box>

              {error && (
                <Alert severity="error" variant="outlined">
                  {error}
                </Alert>
              )}

              {loading && (
                <Box sx={{ p: 4, textAlign: 'center' }}>
                  <CircularProgress />
                  <Typography variant="body2" color="text.secondary" sx={{ mt: 2 }}>
                    Waiting for response...
                  </Typography>
                </Box>
              )}

              {!loading && !error && response && (
                <Paper
                  variant="outlined"
                  sx={{
                    bgcolor: theme.palette.grey[900],
                    position: 'relative',
                    flex: 1,
                    width: '100%',
                    minWidth: 0,
                    display: 'flex',
                    flexDirection: 'column',
                    height: '100%',
                  }}
                >
                  <Box sx={{ position: 'absolute', top: 8, right: 8, zIndex: 1 }}>
                    <Tooltip title="Copy response" arrow>
                      <IconButton
                        size="small"
                        onClick={() => handleCopyClick(response)}
                        sx={{ color: 'text.secondary' }}
                      >
                        <ContentCopyIcon fontSize="small" />
                      </IconButton>
                    </Tooltip>
                  </Box>
                  <SyntaxHighlighter
                    language="json"
                    style={atomOneDark}
                    customStyle={{
                      margin: 0,
                      padding: theme.spacing(1.5),
                      borderRadius: theme.shape.borderRadius,
                      height: '100%',
                      minHeight: '150px',
                      overflow: 'auto',
                      whiteSpace: 'pre-wrap',
                      wordWrap: 'break-word',
                      width: '100%',
                      minWidth: 0,
                      maxWidth: '100%',
                      fontSize: '0.75rem',
                      flex: 1,
                      display: 'block'
                    }}
                    wrapLines={true}
                    wrapLongLines={true}
                  >
                    {response}
                  </SyntaxHighlighter>
                </Paper>
              )}

              {!loading && !error && !response && (
                <Box sx={{ p: 4, textAlign: 'center' }}>
                  <Typography color="text.secondary">
                    Send a request to see the response
                  </Typography>
                </Box>
              )}
            </CardContent>
          </Card>
        </Box>
      </Box>
    </PageContainer>
  );
}

export default Playground;<|MERGE_RESOLUTION|>--- conflicted
+++ resolved
@@ -43,11 +43,8 @@
 import { Link as RouterLink } from 'react-router-dom';
 import api from '../api/config';
 import ApiKeySelector from '../components/common/ApiKeySelector';
-<<<<<<< HEAD
 import { useBreadcrumbsUpdate } from '../hooks/useBreadcrumbsUpdate';
-=======
 import logger from '../utils/logger';
->>>>>>> 06341849
 
 // @important: Import API base URL from config
 import { API_BASE_URL } from '../config';
